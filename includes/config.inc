<?php

<<<<<<< HEAD
function config_get_signed_file_storage_names_with_prefix($type, $prefix = '') {
  $files = glob(conf_path() . '/config/' . $prefix . '*.' . $type . '.php');
=======
/**
 * @file
 * Configuration storage and management API.
 */


function get_signed_file_storage_names_with_prefix($prefix = '') {
  $files = glob(conf_path() . '/config/' . $prefix . '*.json.php');
>>>>>>> 78e8bdab
  $clean_name = function ($value) {
    return basename($value, '.php');
  };
  return array_map($clean_name, $files);
}

function config_write_signed_file_storage_key($force_rekey = FALSE) {
  $file_path = conf_path() . '/key.php';
  if (!file_exists($file_path) || $force_rekey) {
    $key = uniqid() . uniqid() . uniqid();
    if (!file_put_contents($file_path, '<?php die(); ' . $key . "\n")) {
      throw new Exception('Failed to write configuration signing key.');
    }
  }
}

function config_sign_data($data) {
  $file = file_get_contents(conf_path() . '/key.php');
  if ($file === FALSE) {
    throw new Exception('Key file not found.');
  }
  $parts = explode(' ', $file);
  $key = $parts[2];
  // SHA-512 is both secure and very fast on 64 bit CPUs.
  return hash_hmac('sha512', $data, $key);
}

class ConfigException extends Exception {}

class ConfigFileStorageException extends ConfigException {}
class ConfigFileStorageReadException extends ConfigFileStorageException {}
class ConfigFileStorageSignatureException extends ConfigFileStorageException {}

class SignedFileStorage {
  /**
   * Constructor for the signed file storage interface.
   *
   * This class allows reading and writing configuration data from/to the
   * disk while automatically managing and verifying cryptographic signatures.
   *
   * param @name
   *   Lowercase string, the name for the configuration data.
   */
  public function __construct($name) {
    $this->name = $name;
  }

  /**
   * Read a signed file and split the content into signature and data.
   *
   * @return
   *   An array with "signature" and "data" keys.
   *
   * @throws
   *   Exception
   */
  protected function readAndSplit() {
    // TODO: Optimize with explicit offsets?
    $content = file_get_contents($this->getFilePath());
    if ($content === FALSE) {
      throw new Exception('Read file is invalid.');
    }
    $parts = explode("\n", $content, 2);
    if (count($parts) !== 2) {
      throw new Exception('Read file does not verify.');
    }
    $header_parts = explode(' ', $parts[0]);
    if (count($header_parts) !== 3) {
      throw new Exception('Read file not valid.');
    }
    return array('data' => $parts[1], 'signature' => $header_parts[2]);
  }

  public function getFilePath() {
    return conf_path() . '/config/' . $this->name  . '.json.php';
  }

  public function resign() {
    $parts = $this->readAndSplit();
    $this->write($parts['data']);
  }

  public function verify($contentOnSuccess = FALSE) {
    $split = $this->readAndSplit();
    $expected_signature = config_sign_data($split['data']);
    if ($expected_signature === $split['signature']) {
      if ($contentOnSuccess) {
        return $split['data'];
      }
      return TRUE;
    }
    return FALSE;
  }

  public function write($data) {
    $signature = config_sign_data($data);
    $content = '<?php die(); ' . $signature . "\n" . $data;
    if (!file_put_contents($this->getFilePath(), $content)) {
      throw new Exception('Failed to write signed file.');
    }
  }

  public function read() {
    $verification = $this->verify(TRUE);
    if ($verification === FALSE) {
      throw new Exception('Invalid signature in file header.');
    }
    return $verification;
  }
}

interface DrupalConfigVerifiedStorageInterface {

  /**
   * Constructor for the verified storage manipulation class.
   *
   * This class allows reading and writing configuration data from/to the
   * verified storage and copying to/from the signed file storing the same
   * data.
   *
   * param @name
   *   Lowercase string, the name for the configuration data.
   */
  function __construct($name);

  /**
   * Read the configuration data from the verified storage.
   */
  function read();

  /**
   * Copy the configuration data from the verified storage into a file.
   */
  function copyToFile();

  /**
   * Copy the configuration data from the file into the verified storage.
   */
  function copyFromFile();

  /**
   * Check whether the file and the verified storage is in sync.
   *
   * @return
   *   TRUE if the file and the verified storage contains the same data, FALSE
   *   if not.
   */
  function isOutOfSync();

  /**
   * Write the configuration data into the active storage but not the file.
   *
   * Use this function if you need to make temporary changes to your
   * configuration.
   */
  function writeToActive($data);

  /**
   * Write the configuration data into the active storage and the file.
   */
  function write($data);

  /**
   * Get names starting with this prefix.
   */
  static function getNamesWithPrefix($prefix);
}

abstract class DrupalConfigVerifiedStorage implements DrupalConfigVerifiedStorageInterface {
  function __construct($name) {
    $this->name = $name;
  }

  protected function signedFileStorage() {
    return new SignedFileStorage($this->name);
  }

  public function copyTofile() {
    return $this->signedFileStorage()->write($data);
  }

  public function copyFromFile() {
    return $this->writeToActive($this->readFromFile());
  }

  public function readFromFile() {
    return $this->signedFileStorage()->read($this->name);
  }

  public function isOutOfSync() {
    return $this->read() !== $this->readFromFile();
  }

  public function write($data) {
    $this->writeToActive($data);
    $this->syncToFile();
  }
}

class DrupalVerifiedStorageSQL extends DrupalConfigVerifiedStorage {

  public function read() {
    return db_query('SELECT data FROM {config} WHERE name = :name', array(':name' => $this->name))->fetchField();
  }

  public function writeToActive($data) {
    return db_merge('config')
      ->key(array('name' => $this->name))
      ->fields(array('data' => $data))
      ->execute();
  }

  static public function getNamesWithPrefix($prefix = '') {
    return db_query('SELECT name FROM {config} WHERE name LIKE :name', array(':name' => db_like($prefix) . '%'))->fetchCol();
  }
}

function get_verified_storage_names_with_prefix($prefix = '') {
  return DrupalVerifiedStorageSQL::getNamesWithPrefix($prefix);
}

function config_get_names_with_prefix($prefix) {
  return get_verified_storage_names_with_prefix($prefix);
}

function config($name, $class = 'DrupalConfig') {
  static $overrides;
  if (!isset($overrides)) {
    $overrides = (array) json_decode(SignedFileStorage('local'));
  }
  $key_overrides = isset($overrides[$name]) ? $overrides[$name] : array();
  // @TODO Replace this with the appropriate factory.
  return new $class(new DrupalVerifiedStorageSQL($name), $key_overrides);
}

class DrupalConfig {

  /**
   * The storage engine to save this config object to.
   *
   * @var DrupalConfigVerifiedStorageInterface
   */
  protected $_verifiedStorage;

  protected $_overrides;

  public function __construct(DrupalConfigVerifiedStorageInterface $verified_storage, $overrides = array()) {
    $this->_verifiedStorage = $verified_storage;
    $original_keys = (array) json_decode($this->_verifiedStorage->read());
    $this->_overrides = $overrides;
    $active = array_merge($original_keys, $overrides);
    foreach ($active as $key => $value) {
      $this->$key = $value;
    }
  }

  public function isOverridden($key) {
    return isset($this->_overrides[$key]);
  }

  public function save() {
    $obj = new stdClass();
    foreach (get_object_vars($this) as $key => $val) {
      if ($key[0] != '_') {
        $obj->$key = $val;
      }
    }

    $this->_verifiedStorage->write(json_encode($obj));
  }
}<|MERGE_RESOLUTION|>--- conflicted
+++ resolved
@@ -1,18 +1,7 @@
 <?php
 
-<<<<<<< HEAD
 function config_get_signed_file_storage_names_with_prefix($type, $prefix = '') {
   $files = glob(conf_path() . '/config/' . $prefix . '*.' . $type . '.php');
-=======
-/**
- * @file
- * Configuration storage and management API.
- */
-
-
-function get_signed_file_storage_names_with_prefix($prefix = '') {
-  $files = glob(conf_path() . '/config/' . $prefix . '*.json.php');
->>>>>>> 78e8bdab
   $clean_name = function ($value) {
     return basename($value, '.php');
   };
